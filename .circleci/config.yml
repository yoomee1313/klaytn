version: 2.1

aliases:
  - &filter-only-version-tag
    tags:
      only: /^v[0-9]+\.[0-9]+\.[0-9]+.*/
    branches:
      ignore: /.*/
  - &filter-version-tag-branch
<<<<<<< HEAD
    tags:
      only: /^v[0-9]+\.[0-9]+\.[0-9]+.*/
    branches:
      ignore: 
        - /release\/.*/
        - dev
=======
    requires:
      - pass-tests
    filters:
      tags:
        only: /^v[0-9]+\.[0-9]+\.[0-9]+.*/
      branches:
        ignore: 
          - /release\/.*/
          - dev
          - old-makefile
          - packaging
>>>>>>> ba812881
  - &filter-version-not-release
    tags:
      only: /^v[0-9]+\.[0-9]+\.[0-9]+.*/
    branches:
      ignore: /release\/.*/

orbs:
  codecov: codecov/codecov@1.0.5

executors:
  test-executor:
    working_directory: /go/src/github.com/klaytn/klaytn
    docker:
      - image: klaytn/build_base:1.0-go1.13.3-solc0.4.24
  rpm-executor:
    working_directory: /go/src/github.com/klaytn/klaytn
<<<<<<< HEAD
    docker:
      - image: klaytndevops/circleci-rpmbuild:1.12.5
      #- image: klaytndevops/circleci-rpmbuild:1.13.3
      #- image: klaytn/circleci-rpmbuild:1.13.3-2
  default:
    docker:
      - image: circleci/golang:latest

commands:
  install_awscli:
    description: "Install AWS CLI"
    steps:
      - run: 
          name: "Install AWS CLI"
          command: |
            curl -fsSL https://bootstrap.pypa.io/get-pip.py -o get-pip.py
            python get-pip.py --user
            ~/.local/bin/pip install awscli --upgrade --user
  pre-build:
    description: "before build, set version"
    steps:
      - run: 
          name: "set variables"
          command: |
            export GOPATH=~/go
            echo "export KLAYTN_RELEASE_NUM=$(go run build/rpm/main.go release_num)" >> $BASH_ENV
            if [ -z "$CIRCLE_TAG" ]; then
              echo "this is not RC version"
            else
              echo "this is rc version $CIRCLE_TAG"
              rc_num=$(echo $CIRCLE_TAG | cut -d '-' -f 2)
              sed -i 's/%d.%d.%d/%d.%d.%d~'$rc_num'/' params/version.go
              sed -n '/%d.%d.%d/p' params/version.go
            fi
            echo "export KLAYTN_VERSION=$(go run build/rpm/main.go version)" >> $BASH_ENV
            echo $KLAYTN_VERSION
  build:
    description: "Build for each OS/Network"
    parameters:
      os-network:
        type: string
        default: "klay-linux-amd64"
    steps:
      - run:
          name: "Build for << parameters.os-network >>"
          command: echo $KLAYTN_VERSION; make -j 8 << parameters.os-network >>
  packaging:
    description: "Packaging by OS"
    parameters:
      os:
        type: string
        default: "linux-amd64"
    steps:
      - run: 
          name: "Packaging << parameters.os >>"
          command: |
            for item in kcn kpn ken kgen kscn kbn kspn ksen
            do
              PACK_NAME=${item}-<< parameters.os >>
              if [ ${item} = kgen ]; then
                mkdir -p ${PACK_NAME}/bin
                cp build/bin/${item}-* ${PACK_NAME}/bin/${item}
              else
                mkdir -p ${PACK_NAME}/{bin,conf}
                cp build/bin/${item}-* ${PACK_NAME}/bin/${item}
                cp build/packaging/linux/bin/${item}d ${PACK_NAME}/bin/
                cp build/packaging/linux/conf/${item}d.conf ${PACK_NAME}/conf/
              fi
              #KLAYTN_PACKAGE_NAME="${item}-${KLAYTN_VERSION}-${KLAYTN_RELEASE_NUM}-<< parameters.os >>.tar.gz"
              KLAYTN_PACKAGE_NAME="${item}-${KLAYTN_VERSION}-<< parameters.os >>.tar.gz"
              tar czf $KLAYTN_PACKAGE_NAME $PACK_NAME
              #test
              aws s3 cp $KLAYTN_PACKAGE_NAME s3://$FRONTEND_BUCKET/packages/klaytn/$KLAYTN_VERSION/
              #aws s3 cp $KLAYTN_PACKAGE_NAME s3://klaytn-ops-stuff/releases/klaytn/latest/
            done
  packaging-baobab:
    description: "Packaging baobab versions of kcn, kpn, ken for << parameters.os >>"
    parameters:
      os:
        type: string
        default: "linux-amd64"
    steps:
      - run: 
          name: "Packaging baobab versions of kcn, kpn, ken"
          command: |
            for item in kcn kpn ken
            do
              PACK_NAME=${item}-<< parameters.os >>
              mkdir -p ${PACK_NAME}/{bin,conf}
              cp build/bin/${item}-* ${PACK_NAME}/bin/${item}
              cp build/packaging/linux/bin/${item}d ${PACK_NAME}/bin/
              cp build/packaging/linux/conf/${item}d_baobab.conf ${PACK_NAME}/conf/${item}d.conf
              #KLAYTN_PACKAGE_NAME="${item}-${KLAYTN_VERSION}-${KLAYTN_RELEASE_NUM}-<< parameters.os >>.tar.gz"
              KLAYTN_PACKAGE_NAME="${item}-baobab-${KLAYTN_VERSION}-<< parameters.os >>.tar.gz"
              tar czf $KLAYTN_PACKAGE_NAME $PACK_NAME
              #test
              aws s3 cp $KLAYTN_PACKAGE_NAME s3://$FRONTEND_BUCKET/packages/klaytn/$KLAYTN_VERSION/
              #aws s3 cp $KLAYTN_PACKAGE_NAME s3://klaytn-ops-stuff/releases/klaytn/latest/
            done

  rpm-tagged:
    description: "rpm tagging for cypress"
    steps:
      - run:
          name: "rpm tagging"
          command: |
            echo $KLAYTN_VERSION

            for item in kcn kpn ken kscn kbn
            do
              cd /go/src/github.com/klaytn/klaytn
              go run build/rpm/main.go gen_spec --node_type $item > /rpmbuild/SPECS/${item}d-$KLAYTN_VERSION.spec
              cd /go/src/github.com/klaytn
              cp -R klaytn ${item}d-$KLAYTN_VERSION
              ls -R ${item}d-$KLAYTN_VERSION/build/rpm/etc/init.d
              tar czf ${item}d-$KLAYTN_VERSION.tar.gz ${item}d-$KLAYTN_VERSION
              mv ${item}d-$KLAYTN_VERSION.tar.gz /rpmbuild/SOURCES/
              rpmbuild -ba /rpmbuild/SPECS/${item}d-$KLAYTN_VERSION.spec
              TARGET_RPM="/rpmbuild/RPMS/x86_64/${item}d-$KLAYTN_VERSION-$KLAYTN_RELEASE_NUM.el7.x86_64.rpm"
              #TARGET_RPM="/rpmbuild/RPMS/x86_64/${item}d-$KLAYTN_VERSION.el7.x86_64.rpm"
              python -m awscli s3 cp $TARGET_RPM s3://$FRONTEND_BUCKET/packages/rhel/7/prod/
              #aws s3 cp $TARGET_RPM s3://$FRONTEND_BUCKET/packages/rhel/7/prod/
              python -m awscli s3 cp $TARGET_RPM s3://$FRONTEND_BUCKET/packages/klaytn/$KLAYTN_VERSION/
              #aws s3 cp $TARGET_RPM s3://$FRONTEND_BUCKET/packages/klaytn/$KLAYTN_VERSION/
              echo "${item} tagged !!!"
            done      
  rpm-tagged-baobab:
    description: "rpm tagged baobab"
    steps:
      - run:
          name: "rpm tagging"
          command : |
            echo $KLAYTN_VERISON

            for item in kcn kpn ken
            do
              cd /go/src/github.com/klaytn/klaytn
              go run build/rpm/main.go gen_spec --node_type $item --baobab > /rpmbuild/SPECS/${item}d-baobab-$KLAYTN_VERSION.spec
              cd /go/src/github.com/klaytn
              cp -R klaytn ${item}d-baobab-$KLAYTN_VERSION
              ls -R ${item}d-baobab-$KLAYTN_VERSION/build/rpm/etc/init.d
              tar czf ${item}d-baobab-$KLAYTN_VERSION.tar.gz ${item}d-baobab-$KLAYTN_VERSION
              mv ${item}d-baobab-$KLAYTN_VERSION.tar.gz /rpmbuild/SOURCES/
              rpmbuild -ba /rpmbuild/SPECS/${item}d-baobab-$KLAYTN_VERSION.spec
              TARGET_RPM="/rpmbuild/RPMS/x86_64/${item}d-baobab-$KLAYTN_VERSION-$KLAYTN_RELEASE_NUM.el7.x86_64.rpm"
              #TARGET_RPM="/rpmbuild/RPMS/x86_64/${item}d-baobab-$KLAYTN_VERSION.el7.x86_64.rpm"
              python -m awscli s3 cp $TARGET_RPM s3://$FRONTEND_BUCKET/packages/rhel/7/prod/
              #aws s3 cp $TARGET_RPM s3://$FRONTEND_BUCKET/packages/rhel/7/prod/
              python -m awscli s3 cp $TARGET_RPM s3://$FRONTEND_BUCKET/packages/klaytn/$KLAYTN_VERSION/
              #aws s3 cp $TARGET_RPM s3://$FRONTEND_BUCKET/packages/klaytn/$KLAYTN_VERSION/
              echo "${item} tagged !!!"
            done 

  createrepo-update:
    steps:
      - run:
          name: "createrepo update"
          command: |
            #yum -y install createrepo
            #python -m awscli s3 sync s3://klaytn-packages-repo-dev/packages/rhel/7/prod/ rhel/7/prod/
            aws s3 sync s3://klaytn-packages-repo-dev/packages/rhel/7/prod/ rhel/7/prod/
            createrepo --update rhel/7/prod
            python -m awscli s3 sync --delete rhel/7/prod/repodata/ s3://klaytn-packages-repo-dev/packages/rhel/7/prod/repodata/
            #aws s3 sync --delete rhel/7/prod/repodata/ s3://klaytn-packages-repo-dev/packages/rhel/7/prod/repodata/

  tag-verify:
    steps:
      - run:
          name: "Verify tag and file verison match"
          command: |
            echo "tag version is " $CIRCLE_TAG

            KLAYTN_VERSION=$(go run build/rpm/main.go version)
            echo "version on version.go" $KLAYTN_VERSION

            if [ $KLAYTN_VERSION == ${CIRCLE_TAG%-*} ]; then
              echo "verification pass"
            else
              echo "It's not same version."
              exit 1
            fi
  make-pr:
    steps:
      - run:
          name: "Push to release branch"
          command: |
              echo "push to release branch: /release/${CIRCLE_TAG%-*}"
              git checkout -b release/${CIRCLE_TAG%-*}
              git push origin release/${CIRCLE_TAG%-*}
      - run:
          name: "Install hub" 
          command: |
              curl -sSLf https://github.com/github/hub/releases/download/v2.12.3/hub-linux-amd64-2.12.3.tgz | \
                tar zxf - --strip-components=1 -C /tmp && \
                sudo mv /tmp/bin/hub /usr/local/bin/hub
              type hub
      - run:
          name: "Create pull request" 
          command: |
              version=$(hub pr list -s open -L 10 -f "%H%n")
              echo $version

              if [[ $version == *"release/${CIRCLE_TAG%-*}"* ]]; then
                echo "PR already exist"
              else
                echo "hub pull-request -m "[Master] release/$CIRCLE_TAG QA Signoff" -b $CIRCLE_PROJECT_USERNAME:master -h $CIRCLE_PROJECT_USERNAME:${CIRCLE_TAG%-*}"
                echo -e "[Master] release/${CIRCLE_TAG%-*} QA Sign-off\n\nThis PR is automatically created by CI to release a new official version of $CIRCLE_PROJECT_REPONAME.\n\nWhen this PR is approved by QA team, a new version will be released." | hub pull-request -b $CIRCLE_PROJECT_USERNAME:master -h $CIRCLE_PROJECT_USERNAME:release/${CIRCLE_TAG%-*} -r $GITHUB_reviewer -l circleci -F-
              fi
  tagging-delete-branch:
    steps:
      - run:
          name: "Generate tag"
          command: |
              version=$(go run build/rpm/main.go version)

              echo "git tag $version"
              git tag $version
              git push origin $version
      - run:
          name: "Delete release branch"
          command: |
              #delete release branch. it trigger by merge title
              if [[ "release/v" = $(git log --oneline -1 | grep -o "release/v") ]]; then
                echo "Delete branch release/$version"
                git push origin --delete release/$version
              else
                echo "Need to delete branch manually"
              fi  
  nofity_success:
    steps:
      - run:
          name: "notify slack when job success"
          command : |
            curl --data '{"text": ""✅ Job **'$CIRCLE_JOB'** succeeded on **'$CIRCLE_BRANCH''$CIRCLE_TAG'**. Please see '$CIRCLE_BUILD_URL' for details."}' "$SLACK_WEBHOOK_URL"
          when: on_success
  nofity_failure:
    steps:
      - run:
          name: "notify slack when job fail"
          command : |
            curl --data '{"text": ""❌ Job **'$CIRCLE_JOB'** failed on **'$CIRCLE_BRANCH'**. Please see '$CIRCLE_BUILD_URL' for details."}' "$SLACK_WEBHOOK_URL"
          when: on_fail

=======
    docker:
      - image: klaytn/circleci-rpmbuild:1.13.3-4
  default:
    docker:
      - image: circleci/golang:latest

commands:
  pre-build:
    description: "before build, set version"
    steps:
      - run: 
          name: "set variables"
          command: |
            export GOPATH=~/go
            echo "export KLAYTN_RELEASE_NUM=$(go run build/rpm/main.go release_num)" >> $BASH_ENV
            if [ -z "$CIRCLE_TAG" ]; then
              echo "this is not RC version"
            else
              echo "this is rc version $CIRCLE_TAG"
              rc_num=$(echo $CIRCLE_TAG | cut -d '-' -f 2)
              sed -i 's/%d.%d.%d/%d.%d.%d~'$rc_num'/' params/version.go
              sed -n '/%d.%d.%d/p' params/version.go
            fi
            echo "export KLAYTN_VERSION=$(go run build/rpm/main.go version)" >> $BASH_ENV
            echo $KLAYTN_VERSION | echo $KLAYTN_RELEASE_NUM
  build-packaging:
    description: "Build for each OS/Network"
    parameters:
      os-network:
        type: string
        default: "tar-linux-amd64-all"
    steps:
      - run:
          name: "build new"
          command: export GOPATH=~/go ; make << parameters.os-network >>
  upload-repo:
    description: "upload packaging tar.gz"
    parameters:
      item:
        type: string
        default: "kcn kpn ken kgen kscn kbn kspn ksen homi"
    steps:
      - run:
          name: "upload S3 repo"
          command: |
            pwd
            for item in << parameters.item >>; do aws s3 cp packages/${item}-*.tar.gz s3://$FRONTEND_BUCKET/packages/klaytn/$KLAYTN_VERSION/; done   
  rpm-tagging:
    description: "rpm tagging for cypress"
    steps:
      - run:
          name: "rpm tagging"
          command: make rpm-all
      - run: 
          name: "upload S3 repo"
          command: |
            for item in kcn kpn ken kscn kspn ksen kbn kgen homi; 
            do
              PLATFORM_SUFFIX=$(uname -s | tr '[:upper:]' '[:lower:]')-$(uname -m)
              TARGET_RPM=$(find $item-linux-x86_64/rpmbuild/RPMS/x86_64/ | awk -v pat="$item(d)?-v" '$0~pat')
              aws s3 cp $TARGET_RPM s3://$FRONTEND_BUCKET/packages/rhel/7/prod/
              aws s3 cp $TARGET_RPM s3://$FRONTEND_BUCKET/packages/klaytn/$KLAYTN_VERSION/
            done

  rpm-tagging-baobab:
    description: "rpm tagging for baobab"
    steps:
      - run:
          name: "rpm tagging baobab"
          command: |
              make rpm-baobab-kcn
              make rpm-baobab-kpn
              make rpm-baobab-ken
      - run: 
          name: "upload S3 repo"
          command: |
            for item in kcn kpn ken; 
            do
              PLATFORM_SUFFIX=$(uname -s | tr '[:upper:]' '[:lower:]')-$(uname -m)
              TARGET_RPM=$(find $item-linux-x86_64/rpmbuild/RPMS/x86_64/ | awk -v pat="$item(d)?-baobab-v" '$0~pat')
              aws s3 cp $TARGET_RPM s3://$FRONTEND_BUCKET/packages/rhel/7/prod/
              aws s3 cp $TARGET_RPM s3://$FRONTEND_BUCKET/packages/klaytn/$KLAYTN_VERSION/
            done
  createrepo-update:
    steps:
      - run:
          name: "createrepo update"
          command: |
            yum -y install createrepo
            python -m awscli s3 sync s3://klaytn-packages-repo-dev/packages/rhel/7/prod/ rhel/7/prod/
            createrepo --update rhel/7/prod
            python -m awscli s3 sync --delete rhel/7/prod/repodata/ s3://klaytn-packages-repo-dev/packages/rhel/7/prod/repodata/
  tag-verify:
    steps:
      - run:
          name: "Verify tag and file verison match"
          command: |
            echo "tag version is " $CIRCLE_TAG
            KLAYTN_VERSION=$(go run build/rpm/main.go version)
            echo "version on version.go" $KLAYTN_VERSION
            if [ $KLAYTN_VERSION == ${CIRCLE_TAG%-*} ]; then
              echo "verification pass"
            else
              echo "It's not same version."
              exit 1
            fi
  make-pr:
    steps:
      - run:
          name: "Push to release branch"
          command: |
              echo "push to release branch: /release/${CIRCLE_TAG%-*}"
              git checkout -b release/${CIRCLE_TAG%-*}
              git push origin release/${CIRCLE_TAG%-*}
      - run:
          name: "Install hub" 
          command: |
              curl -sSLf https://github.com/github/hub/releases/download/v2.12.3/hub-linux-amd64-2.12.3.tgz | \
                tar zxf - --strip-components=1 -C /tmp && \
                sudo mv /tmp/bin/hub /usr/local/bin/hub
              type hub
      - run:
          name: "Create pull request" 
          command: |
              version=$(hub pr list -s open -L 10 -f "%H%n")
              echo $version
              if [[ $version == *"release/${CIRCLE_TAG%-*}"* ]]; then
                echo "PR already exist"
              else
                echo "hub pull-request -m "[Master] release/$CIRCLE_TAG QA Signoff" -b $CIRCLE_PROJECT_USERNAME:master -h $CIRCLE_PROJECT_USERNAME:${CIRCLE_TAG%-*}"
                echo -e "[Master] release/${CIRCLE_TAG%-*} QA Sign-off\n\nThis PR is automatically created by CI to release a new official version of $CIRCLE_PROJECT_REPONAME.\n\nWhen this PR is approved by QA team, a new version will be released." | hub pull-request -b $CIRCLE_PROJECT_USERNAME:master -h $CIRCLE_PROJECT_USERNAME:release/${CIRCLE_TAG%-*} -r $GITHUB_reviewer -l circleci -F-
              fi
  tagging-delete-branch:
    steps:
      - run:
          name: "Generate tag"
          command: |
              export version=$(go run build/rpm/main.go version) >> $BASH_ENV
              echo "git tag $version"
              git tag $version
              git push origin $version
      - run:
          name: "Delete release branch"
          command: |
              export version=$(go run build/rpm/main.go version) >> $BASH_ENV
              #delete release branch. it trigger by merge title
              if [[ "release/v" = $(git log --oneline -1 | grep -o "release/v") ]]; then
                echo "Delete branch release/$version"
                git push origin --delete release/$version
              else
                echo "Need to delete branch manually"
              fi  
  nofity_success:
    steps:
      - run:
          name: "notify slack when job success"
          command : |
            curl --data '{"text": ""✅ Job **'$CIRCLE_JOB'** succeeded on **'$CIRCLE_BRANCH''$CIRCLE_TAG'**. Please see '$CIRCLE_BUILD_URL' for details."}' "$SLACK_WEBHOOK_URL"
          when: on_success
  nofity_failure:
    steps:
      - run:
          name: "notify slack when job fail"
          command : |
            curl --data '{"text": ""❌ Job **'$CIRCLE_JOB'** failed on **'$CIRCLE_BRANCH'**. Please see '$CIRCLE_BUILD_URL' for details."}' "$SLACK_WEBHOOK_URL"
          when: on_fail

>>>>>>> ba812881
jobs:
  build-all:
    machine: true
    working_directory: ~/go/src/github.com/klaytn/klaytn
    steps:
      - checkout
      - pre-build
      - run:
          name: "Build"
          command: |
            curl -O https://dl.google.com/go/go1.12.5.linux-amd64.tar.gz
            mkdir $HOME/go1.12.5
            tar -C $HOME/go1.12.5 -xzf go1.12.5.linux-amd64.tar.gz
            export PATH=$HOME/go1.12.5/go/bin:$PATH
            make fmt
            make all

  build-linux:
    machine: true
    working_directory: ~/go/src/github.com/klaytn/klaytn
    steps:
      - checkout
      - install_awscli
      - pre-build
      - build
      - persist_to_workspace:
          root: /home/circleci/go/src/github.com/klaytn/klaytn
          paths: 
            - build

  test-datasync:
    executor: test-executor
    steps:
      - checkout
      - run:
          name: "Run test datasync"
          command: make test-datasync

  test-networks:
    executor: test-executor
    steps:
      - checkout
      - run:
          name: "Run test networks"
          command: make test-networks

  test-tests:
    executor: test-executor
    steps:
      - checkout
      - run:
          name: "Run test tests"
          command: |
            git clone --depth 1 https://$TEST_TOKEN@github.com/klaytn/klaytn-tests.git tests/testdata
            make test-tests
  test-others:
    executor: test-executor
    steps:
      - checkout
      - run:
          name: "Run test others"
          command: make test-others
  
  pass-tests:
    executor: default
    steps:
      - run: 
          name: "tests Success!"
          command: echo "tests pass!"          

  coverage:
    executor: test-executor
    resource_class: xlarge
    steps:
      - checkout
      - run:
          shell: /bin/bash
          name: "Run coverage tests"
          command: |
            set -e
            export GOPATH=/go
<<<<<<< HEAD
            git clone --depth 1 https://$TEST_TOKEN@github.com/klaytn/klaytn-tests.git tests/testdata            
=======
            git clone --depth 1 https://$TEST_TOKEN@github.com/klaytn/klaytn-tests.git tests/testdata   
            make cover         
>>>>>>> ba812881
            mkdir -p /tmp/coverage_reports
            cp coverage_report.txt /tmp/coverage_reports/
            cp coverage_report.html /tmp/coverage_reports/
            bash <(curl -s https://codecov.io/bash)
      - nofity_failure
      - nofity_success
      - store_artifacts:
          path: /tmp/coverage_reports

  linters:
    executor: test-executor
    steps:
      - checkout
      - run:
          name: "Run linters"
          command: |
            make lint-try
            mkdir -p /tmp/linter_reports
            cp linter_report.txt /tmp/linter_reports/
      - nofity_failure
      - nofity_success
      - store_artifacts:
          path: /tmp/linter_reports

  packaging-linux:
    machine: true
    #resource_class: large
    working_directory: ~/go/src/github.com/klaytn/klaytn
    steps:
      - checkout
<<<<<<< HEAD
      - install_awscli
      - pre-build
      - build
      - run: ./build/cross-compile.sh linux-arm64
      - packaging

  packaging-linux-2:
    machine: true
=======
      - pre-build
      - build-packaging
      - upload-repo

  packaging-linux-2:
    machine: true
    #resource_class: large
>>>>>>> ba812881
    working_directory: ~/go/src/github.com/klaytn/klaytn
    steps:
      - attach_workspace:
          at: /home/circleci/go/src/github.com/klaytn/klaytn
      - packaging

  packaging-linux-baobab:
    machine: true
    #resource_class: large
    working_directory: ~/go/src/github.com/klaytn/klaytn
    steps:
      - checkout
<<<<<<< HEAD
      - install_awscli
      - pre-build
      - build
      - run: ./build/cross-compile.sh linux-arm64
      - packaging-baobab
=======
      - pre-build
      - build-packaging:
          os-network: "tar-baobab-linux-amd64-all"
      - upload-repo:
          item: "kcn kpn ken"
>>>>>>> ba812881

  packaging-darwin:
    machine: true
    #resource_class: large
    working_directory: ~/go/src/github.com/klaytn/klaytn
    steps:
      - checkout
<<<<<<< HEAD
      - install_awscli
      - pre-build
      - build:
          os-network: "klay-darwin-amd64"
      - run: ./build/cross-compile.sh darwin-amd64
      - packaging:
          os: "darwin-amd64"
=======
      - pre-build
      - build-packaging:
          os-network: "tar-darwin-amd64-all"
      - upload-repo
>>>>>>> ba812881

  packaging-darwin-baobab:
    machine: true
    #resource_class: large
    working_directory: ~/go/src/github.com/klaytn/klaytn
    steps:
      - checkout
<<<<<<< HEAD
      - install_awscli
      - pre-build
      - build:
          os-network: "klay-darwin-amd64"
      - run: ./build/cross-compile.sh darwin-amd64
      - packaging-baobab:
          os: "darwin-amd64"
=======
      - pre-build
      - build-packaging:
          os-network: "tar-baobab-darwin-amd64-all"
      - upload-repo:
          item: "kcn kpn ken"
>>>>>>> ba812881

  rpm-tagged:
    executor: rpm-executor
    steps:
      - checkout
<<<<<<< HEAD
      - install_awscli
      - pre-build
      - rpm-tagged
=======
      - pre-build
      - rpm-tagging
>>>>>>> ba812881

  rpm-tagged-baobab:
    executor: rpm-executor
    steps:
      - checkout
<<<<<<< HEAD
      - install_awscli
      - pre-build
      - rpm-tagged-baobab
=======
      - pre-build
      - rpm-tagging-baobab
>>>>>>> ba812881

  deploy-rpm-public:
    executor: rpm-executor
    steps:
<<<<<<< HEAD
      - install_awscli
=======
>>>>>>> ba812881
      - createrepo-update

  tag-verify:
    executor: test-executor
    steps:
      - checkout
      - tag-verify

  release-PR:
    executor: default
    steps:
      - add_ssh_keys
      - checkout
      - make-pr

  major-tagging:
    executor: default
    steps:
      - add_ssh_keys
      - checkout
      - tagging-delete-branch

workflows:
  version: 2
  build_n_packaging:
    jobs:
      - build-all: 
          filters: *filter-version-not-release
      - test-datasync: 
          filters: *filter-version-not-release
      - test-networks: 
          filters: *filter-version-not-release
      - test-tests: 
          filters: *filter-version-not-release
      # - test-others: 
        #  filters: *filter-version-not-release
<<<<<<< HEAD
      # - build-linux:
      #     filters: *filter-version-not-release
=======
>>>>>>> ba812881

      - pass-tests: 
          requires: 
            - build-all
            - test-datasync
            - test-networks
            - test-tests
            #- test-others
<<<<<<< HEAD
            #- build-linux
=======
>>>>>>> ba812881
            - tag-verify
          filters: *filter-version-not-release
      
      - tag-verify:
          filters: *filter-only-version-tag

      - deploy-rpm-public: 
          requires:
            - rpm-tagged
            - rpm-tagged-baobab
            - packaging-linux
            - packaging-linux-baobab
            - packaging-darwin
            - packaging-darwin-baobab
          filters: 
            branches:
              only: master 

      - release-PR:
          requires:
            - rpm-tagged
            - rpm-tagged-baobab
            - packaging-linux
            - packaging-linux-baobab
            - packaging-darwin
            - packaging-darwin-baobab
          filters: *filter-only-version-tag
<<<<<<< HEAD

      - rpm-tagged: 
          requires:
            - pass-tests
          filters: *filter-version-tag-branch
      - rpm-tagged-baobab: 
          requires:
            - pass-tests
          filters: *filter-version-tag-branch

      - packaging-linux: 
          requires:
            - pass-tests
          filters: *filter-version-tag-branch
      - packaging-linux-baobab: 
          requires:
            - pass-tests
          filters: *filter-version-tag-branch
      - packaging-darwin: 
          requires:
            - pass-tests
          filters: *filter-version-tag-branch
      - packaging-darwin-baobab: 
          requires:
            - pass-tests
          filters: *filter-version-tag-branch
      # - packaging-linux-2:
      #     requires:
      #       - pass-tests
      #     filters: *filter-version-tag-branch

=======

      - rpm-tagged: *filter-version-tag-branch
      - rpm-tagged-baobab: *filter-version-tag-branch

      - packaging-linux: *filter-version-tag-branch
      - packaging-linux-baobab: *filter-version-tag-branch
      - packaging-darwin: *filter-version-tag-branch
      - packaging-darwin-baobab: *filter-version-tag-branch

>>>>>>> ba812881
      - major-tagging:
          requires:
            - deploy-rpm-public
          filters:
            branches:
              only: master  

  nightly-coverage:
    triggers:
      - schedule:
          cron: "0 18 * * *"
          filters:
            branches:
              only: master
    jobs:
      - coverage

  nightly-linters:
    triggers:
      - schedule:
          cron: "0 19 * * *"
          filters:
            branches:
              only: master
    jobs:
      - linters<|MERGE_RESOLUTION|>--- conflicted
+++ resolved
@@ -7,14 +7,6 @@
     branches:
       ignore: /.*/
   - &filter-version-tag-branch
-<<<<<<< HEAD
-    tags:
-      only: /^v[0-9]+\.[0-9]+\.[0-9]+.*/
-    branches:
-      ignore: 
-        - /release\/.*/
-        - dev
-=======
     requires:
       - pass-tests
     filters:
@@ -26,7 +18,6 @@
           - dev
           - old-makefile
           - packaging
->>>>>>> ba812881
   - &filter-version-not-release
     tags:
       only: /^v[0-9]+\.[0-9]+\.[0-9]+.*/
@@ -43,251 +34,6 @@
       - image: klaytn/build_base:1.0-go1.13.3-solc0.4.24
   rpm-executor:
     working_directory: /go/src/github.com/klaytn/klaytn
-<<<<<<< HEAD
-    docker:
-      - image: klaytndevops/circleci-rpmbuild:1.12.5
-      #- image: klaytndevops/circleci-rpmbuild:1.13.3
-      #- image: klaytn/circleci-rpmbuild:1.13.3-2
-  default:
-    docker:
-      - image: circleci/golang:latest
-
-commands:
-  install_awscli:
-    description: "Install AWS CLI"
-    steps:
-      - run: 
-          name: "Install AWS CLI"
-          command: |
-            curl -fsSL https://bootstrap.pypa.io/get-pip.py -o get-pip.py
-            python get-pip.py --user
-            ~/.local/bin/pip install awscli --upgrade --user
-  pre-build:
-    description: "before build, set version"
-    steps:
-      - run: 
-          name: "set variables"
-          command: |
-            export GOPATH=~/go
-            echo "export KLAYTN_RELEASE_NUM=$(go run build/rpm/main.go release_num)" >> $BASH_ENV
-            if [ -z "$CIRCLE_TAG" ]; then
-              echo "this is not RC version"
-            else
-              echo "this is rc version $CIRCLE_TAG"
-              rc_num=$(echo $CIRCLE_TAG | cut -d '-' -f 2)
-              sed -i 's/%d.%d.%d/%d.%d.%d~'$rc_num'/' params/version.go
-              sed -n '/%d.%d.%d/p' params/version.go
-            fi
-            echo "export KLAYTN_VERSION=$(go run build/rpm/main.go version)" >> $BASH_ENV
-            echo $KLAYTN_VERSION
-  build:
-    description: "Build for each OS/Network"
-    parameters:
-      os-network:
-        type: string
-        default: "klay-linux-amd64"
-    steps:
-      - run:
-          name: "Build for << parameters.os-network >>"
-          command: echo $KLAYTN_VERSION; make -j 8 << parameters.os-network >>
-  packaging:
-    description: "Packaging by OS"
-    parameters:
-      os:
-        type: string
-        default: "linux-amd64"
-    steps:
-      - run: 
-          name: "Packaging << parameters.os >>"
-          command: |
-            for item in kcn kpn ken kgen kscn kbn kspn ksen
-            do
-              PACK_NAME=${item}-<< parameters.os >>
-              if [ ${item} = kgen ]; then
-                mkdir -p ${PACK_NAME}/bin
-                cp build/bin/${item}-* ${PACK_NAME}/bin/${item}
-              else
-                mkdir -p ${PACK_NAME}/{bin,conf}
-                cp build/bin/${item}-* ${PACK_NAME}/bin/${item}
-                cp build/packaging/linux/bin/${item}d ${PACK_NAME}/bin/
-                cp build/packaging/linux/conf/${item}d.conf ${PACK_NAME}/conf/
-              fi
-              #KLAYTN_PACKAGE_NAME="${item}-${KLAYTN_VERSION}-${KLAYTN_RELEASE_NUM}-<< parameters.os >>.tar.gz"
-              KLAYTN_PACKAGE_NAME="${item}-${KLAYTN_VERSION}-<< parameters.os >>.tar.gz"
-              tar czf $KLAYTN_PACKAGE_NAME $PACK_NAME
-              #test
-              aws s3 cp $KLAYTN_PACKAGE_NAME s3://$FRONTEND_BUCKET/packages/klaytn/$KLAYTN_VERSION/
-              #aws s3 cp $KLAYTN_PACKAGE_NAME s3://klaytn-ops-stuff/releases/klaytn/latest/
-            done
-  packaging-baobab:
-    description: "Packaging baobab versions of kcn, kpn, ken for << parameters.os >>"
-    parameters:
-      os:
-        type: string
-        default: "linux-amd64"
-    steps:
-      - run: 
-          name: "Packaging baobab versions of kcn, kpn, ken"
-          command: |
-            for item in kcn kpn ken
-            do
-              PACK_NAME=${item}-<< parameters.os >>
-              mkdir -p ${PACK_NAME}/{bin,conf}
-              cp build/bin/${item}-* ${PACK_NAME}/bin/${item}
-              cp build/packaging/linux/bin/${item}d ${PACK_NAME}/bin/
-              cp build/packaging/linux/conf/${item}d_baobab.conf ${PACK_NAME}/conf/${item}d.conf
-              #KLAYTN_PACKAGE_NAME="${item}-${KLAYTN_VERSION}-${KLAYTN_RELEASE_NUM}-<< parameters.os >>.tar.gz"
-              KLAYTN_PACKAGE_NAME="${item}-baobab-${KLAYTN_VERSION}-<< parameters.os >>.tar.gz"
-              tar czf $KLAYTN_PACKAGE_NAME $PACK_NAME
-              #test
-              aws s3 cp $KLAYTN_PACKAGE_NAME s3://$FRONTEND_BUCKET/packages/klaytn/$KLAYTN_VERSION/
-              #aws s3 cp $KLAYTN_PACKAGE_NAME s3://klaytn-ops-stuff/releases/klaytn/latest/
-            done
-
-  rpm-tagged:
-    description: "rpm tagging for cypress"
-    steps:
-      - run:
-          name: "rpm tagging"
-          command: |
-            echo $KLAYTN_VERSION
-
-            for item in kcn kpn ken kscn kbn
-            do
-              cd /go/src/github.com/klaytn/klaytn
-              go run build/rpm/main.go gen_spec --node_type $item > /rpmbuild/SPECS/${item}d-$KLAYTN_VERSION.spec
-              cd /go/src/github.com/klaytn
-              cp -R klaytn ${item}d-$KLAYTN_VERSION
-              ls -R ${item}d-$KLAYTN_VERSION/build/rpm/etc/init.d
-              tar czf ${item}d-$KLAYTN_VERSION.tar.gz ${item}d-$KLAYTN_VERSION
-              mv ${item}d-$KLAYTN_VERSION.tar.gz /rpmbuild/SOURCES/
-              rpmbuild -ba /rpmbuild/SPECS/${item}d-$KLAYTN_VERSION.spec
-              TARGET_RPM="/rpmbuild/RPMS/x86_64/${item}d-$KLAYTN_VERSION-$KLAYTN_RELEASE_NUM.el7.x86_64.rpm"
-              #TARGET_RPM="/rpmbuild/RPMS/x86_64/${item}d-$KLAYTN_VERSION.el7.x86_64.rpm"
-              python -m awscli s3 cp $TARGET_RPM s3://$FRONTEND_BUCKET/packages/rhel/7/prod/
-              #aws s3 cp $TARGET_RPM s3://$FRONTEND_BUCKET/packages/rhel/7/prod/
-              python -m awscli s3 cp $TARGET_RPM s3://$FRONTEND_BUCKET/packages/klaytn/$KLAYTN_VERSION/
-              #aws s3 cp $TARGET_RPM s3://$FRONTEND_BUCKET/packages/klaytn/$KLAYTN_VERSION/
-              echo "${item} tagged !!!"
-            done      
-  rpm-tagged-baobab:
-    description: "rpm tagged baobab"
-    steps:
-      - run:
-          name: "rpm tagging"
-          command : |
-            echo $KLAYTN_VERISON
-
-            for item in kcn kpn ken
-            do
-              cd /go/src/github.com/klaytn/klaytn
-              go run build/rpm/main.go gen_spec --node_type $item --baobab > /rpmbuild/SPECS/${item}d-baobab-$KLAYTN_VERSION.spec
-              cd /go/src/github.com/klaytn
-              cp -R klaytn ${item}d-baobab-$KLAYTN_VERSION
-              ls -R ${item}d-baobab-$KLAYTN_VERSION/build/rpm/etc/init.d
-              tar czf ${item}d-baobab-$KLAYTN_VERSION.tar.gz ${item}d-baobab-$KLAYTN_VERSION
-              mv ${item}d-baobab-$KLAYTN_VERSION.tar.gz /rpmbuild/SOURCES/
-              rpmbuild -ba /rpmbuild/SPECS/${item}d-baobab-$KLAYTN_VERSION.spec
-              TARGET_RPM="/rpmbuild/RPMS/x86_64/${item}d-baobab-$KLAYTN_VERSION-$KLAYTN_RELEASE_NUM.el7.x86_64.rpm"
-              #TARGET_RPM="/rpmbuild/RPMS/x86_64/${item}d-baobab-$KLAYTN_VERSION.el7.x86_64.rpm"
-              python -m awscli s3 cp $TARGET_RPM s3://$FRONTEND_BUCKET/packages/rhel/7/prod/
-              #aws s3 cp $TARGET_RPM s3://$FRONTEND_BUCKET/packages/rhel/7/prod/
-              python -m awscli s3 cp $TARGET_RPM s3://$FRONTEND_BUCKET/packages/klaytn/$KLAYTN_VERSION/
-              #aws s3 cp $TARGET_RPM s3://$FRONTEND_BUCKET/packages/klaytn/$KLAYTN_VERSION/
-              echo "${item} tagged !!!"
-            done 
-
-  createrepo-update:
-    steps:
-      - run:
-          name: "createrepo update"
-          command: |
-            #yum -y install createrepo
-            #python -m awscli s3 sync s3://klaytn-packages-repo-dev/packages/rhel/7/prod/ rhel/7/prod/
-            aws s3 sync s3://klaytn-packages-repo-dev/packages/rhel/7/prod/ rhel/7/prod/
-            createrepo --update rhel/7/prod
-            python -m awscli s3 sync --delete rhel/7/prod/repodata/ s3://klaytn-packages-repo-dev/packages/rhel/7/prod/repodata/
-            #aws s3 sync --delete rhel/7/prod/repodata/ s3://klaytn-packages-repo-dev/packages/rhel/7/prod/repodata/
-
-  tag-verify:
-    steps:
-      - run:
-          name: "Verify tag and file verison match"
-          command: |
-            echo "tag version is " $CIRCLE_TAG
-
-            KLAYTN_VERSION=$(go run build/rpm/main.go version)
-            echo "version on version.go" $KLAYTN_VERSION
-
-            if [ $KLAYTN_VERSION == ${CIRCLE_TAG%-*} ]; then
-              echo "verification pass"
-            else
-              echo "It's not same version."
-              exit 1
-            fi
-  make-pr:
-    steps:
-      - run:
-          name: "Push to release branch"
-          command: |
-              echo "push to release branch: /release/${CIRCLE_TAG%-*}"
-              git checkout -b release/${CIRCLE_TAG%-*}
-              git push origin release/${CIRCLE_TAG%-*}
-      - run:
-          name: "Install hub" 
-          command: |
-              curl -sSLf https://github.com/github/hub/releases/download/v2.12.3/hub-linux-amd64-2.12.3.tgz | \
-                tar zxf - --strip-components=1 -C /tmp && \
-                sudo mv /tmp/bin/hub /usr/local/bin/hub
-              type hub
-      - run:
-          name: "Create pull request" 
-          command: |
-              version=$(hub pr list -s open -L 10 -f "%H%n")
-              echo $version
-
-              if [[ $version == *"release/${CIRCLE_TAG%-*}"* ]]; then
-                echo "PR already exist"
-              else
-                echo "hub pull-request -m "[Master] release/$CIRCLE_TAG QA Signoff" -b $CIRCLE_PROJECT_USERNAME:master -h $CIRCLE_PROJECT_USERNAME:${CIRCLE_TAG%-*}"
-                echo -e "[Master] release/${CIRCLE_TAG%-*} QA Sign-off\n\nThis PR is automatically created by CI to release a new official version of $CIRCLE_PROJECT_REPONAME.\n\nWhen this PR is approved by QA team, a new version will be released." | hub pull-request -b $CIRCLE_PROJECT_USERNAME:master -h $CIRCLE_PROJECT_USERNAME:release/${CIRCLE_TAG%-*} -r $GITHUB_reviewer -l circleci -F-
-              fi
-  tagging-delete-branch:
-    steps:
-      - run:
-          name: "Generate tag"
-          command: |
-              version=$(go run build/rpm/main.go version)
-
-              echo "git tag $version"
-              git tag $version
-              git push origin $version
-      - run:
-          name: "Delete release branch"
-          command: |
-              #delete release branch. it trigger by merge title
-              if [[ "release/v" = $(git log --oneline -1 | grep -o "release/v") ]]; then
-                echo "Delete branch release/$version"
-                git push origin --delete release/$version
-              else
-                echo "Need to delete branch manually"
-              fi  
-  nofity_success:
-    steps:
-      - run:
-          name: "notify slack when job success"
-          command : |
-            curl --data '{"text": ""✅ Job **'$CIRCLE_JOB'** succeeded on **'$CIRCLE_BRANCH''$CIRCLE_TAG'**. Please see '$CIRCLE_BUILD_URL' for details."}' "$SLACK_WEBHOOK_URL"
-          when: on_success
-  nofity_failure:
-    steps:
-      - run:
-          name: "notify slack when job fail"
-          command : |
-            curl --data '{"text": ""❌ Job **'$CIRCLE_JOB'** failed on **'$CIRCLE_BRANCH'**. Please see '$CIRCLE_BUILD_URL' for details."}' "$SLACK_WEBHOOK_URL"
-          when: on_fail
-
-=======
     docker:
       - image: klaytn/circleci-rpmbuild:1.13.3-4
   default:
@@ -455,7 +201,6 @@
             curl --data '{"text": ""❌ Job **'$CIRCLE_JOB'** failed on **'$CIRCLE_BRANCH'**. Please see '$CIRCLE_BUILD_URL' for details."}' "$SLACK_WEBHOOK_URL"
           when: on_fail
 
->>>>>>> ba812881
 jobs:
   build-all:
     machine: true
@@ -537,12 +282,8 @@
           command: |
             set -e
             export GOPATH=/go
-<<<<<<< HEAD
-            git clone --depth 1 https://$TEST_TOKEN@github.com/klaytn/klaytn-tests.git tests/testdata            
-=======
             git clone --depth 1 https://$TEST_TOKEN@github.com/klaytn/klaytn-tests.git tests/testdata   
             make cover         
->>>>>>> ba812881
             mkdir -p /tmp/coverage_reports
             cp coverage_report.txt /tmp/coverage_reports/
             cp coverage_report.html /tmp/coverage_reports/
@@ -573,16 +314,6 @@
     working_directory: ~/go/src/github.com/klaytn/klaytn
     steps:
       - checkout
-<<<<<<< HEAD
-      - install_awscli
-      - pre-build
-      - build
-      - run: ./build/cross-compile.sh linux-arm64
-      - packaging
-
-  packaging-linux-2:
-    machine: true
-=======
       - pre-build
       - build-packaging
       - upload-repo
@@ -590,7 +321,6 @@
   packaging-linux-2:
     machine: true
     #resource_class: large
->>>>>>> ba812881
     working_directory: ~/go/src/github.com/klaytn/klaytn
     steps:
       - attach_workspace:
@@ -603,19 +333,11 @@
     working_directory: ~/go/src/github.com/klaytn/klaytn
     steps:
       - checkout
-<<<<<<< HEAD
-      - install_awscli
-      - pre-build
-      - build
-      - run: ./build/cross-compile.sh linux-arm64
-      - packaging-baobab
-=======
       - pre-build
       - build-packaging:
           os-network: "tar-baobab-linux-amd64-all"
       - upload-repo:
           item: "kcn kpn ken"
->>>>>>> ba812881
 
   packaging-darwin:
     machine: true
@@ -623,20 +345,10 @@
     working_directory: ~/go/src/github.com/klaytn/klaytn
     steps:
       - checkout
-<<<<<<< HEAD
-      - install_awscli
-      - pre-build
-      - build:
-          os-network: "klay-darwin-amd64"
-      - run: ./build/cross-compile.sh darwin-amd64
-      - packaging:
-          os: "darwin-amd64"
-=======
       - pre-build
       - build-packaging:
           os-network: "tar-darwin-amd64-all"
       - upload-repo
->>>>>>> ba812881
 
   packaging-darwin-baobab:
     machine: true
@@ -644,55 +356,29 @@
     working_directory: ~/go/src/github.com/klaytn/klaytn
     steps:
       - checkout
-<<<<<<< HEAD
-      - install_awscli
-      - pre-build
-      - build:
-          os-network: "klay-darwin-amd64"
-      - run: ./build/cross-compile.sh darwin-amd64
-      - packaging-baobab:
-          os: "darwin-amd64"
-=======
       - pre-build
       - build-packaging:
           os-network: "tar-baobab-darwin-amd64-all"
       - upload-repo:
           item: "kcn kpn ken"
->>>>>>> ba812881
 
   rpm-tagged:
     executor: rpm-executor
     steps:
       - checkout
-<<<<<<< HEAD
-      - install_awscli
-      - pre-build
-      - rpm-tagged
-=======
       - pre-build
       - rpm-tagging
->>>>>>> ba812881
 
   rpm-tagged-baobab:
     executor: rpm-executor
     steps:
       - checkout
-<<<<<<< HEAD
-      - install_awscli
-      - pre-build
-      - rpm-tagged-baobab
-=======
       - pre-build
       - rpm-tagging-baobab
->>>>>>> ba812881
 
   deploy-rpm-public:
     executor: rpm-executor
     steps:
-<<<<<<< HEAD
-      - install_awscli
-=======
->>>>>>> ba812881
       - createrepo-update
 
   tag-verify:
@@ -729,11 +415,6 @@
           filters: *filter-version-not-release
       # - test-others: 
         #  filters: *filter-version-not-release
-<<<<<<< HEAD
-      # - build-linux:
-      #     filters: *filter-version-not-release
-=======
->>>>>>> ba812881
 
       - pass-tests: 
           requires: 
@@ -742,10 +423,6 @@
             - test-networks
             - test-tests
             #- test-others
-<<<<<<< HEAD
-            #- build-linux
-=======
->>>>>>> ba812881
             - tag-verify
           filters: *filter-version-not-release
       
@@ -773,39 +450,6 @@
             - packaging-darwin
             - packaging-darwin-baobab
           filters: *filter-only-version-tag
-<<<<<<< HEAD
-
-      - rpm-tagged: 
-          requires:
-            - pass-tests
-          filters: *filter-version-tag-branch
-      - rpm-tagged-baobab: 
-          requires:
-            - pass-tests
-          filters: *filter-version-tag-branch
-
-      - packaging-linux: 
-          requires:
-            - pass-tests
-          filters: *filter-version-tag-branch
-      - packaging-linux-baobab: 
-          requires:
-            - pass-tests
-          filters: *filter-version-tag-branch
-      - packaging-darwin: 
-          requires:
-            - pass-tests
-          filters: *filter-version-tag-branch
-      - packaging-darwin-baobab: 
-          requires:
-            - pass-tests
-          filters: *filter-version-tag-branch
-      # - packaging-linux-2:
-      #     requires:
-      #       - pass-tests
-      #     filters: *filter-version-tag-branch
-
-=======
 
       - rpm-tagged: *filter-version-tag-branch
       - rpm-tagged-baobab: *filter-version-tag-branch
@@ -815,7 +459,6 @@
       - packaging-darwin: *filter-version-tag-branch
       - packaging-darwin-baobab: *filter-version-tag-branch
 
->>>>>>> ba812881
       - major-tagging:
           requires:
             - deploy-rpm-public
