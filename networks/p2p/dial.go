// Modifications Copyright 2018 The klaytn Authors
// Copyright 2015 The go-ethereum Authors
// This file is part of the go-ethereum library.
//
// The go-ethereum library is free software: you can redistribute it and/or modify
// it under the terms of the GNU Lesser General Public License as published by
// the Free Software Foundation, either version 3 of the License, or
// (at your option) any later version.
//
// The go-ethereum library is distributed in the hope that it will be useful,
// but WITHOUT ANY WARRANTY; without even the implied warranty of
// MERCHANTABILITY or FITNESS FOR A PARTICULAR PURPOSE. See the
// GNU Lesser General Public License for more details.
//
// You should have received a copy of the GNU Lesser General Public License
// along with the go-ethereum library. If not, see <http://www.gnu.org/licenses/>.
//
// This file is derived from p2p/dial.go (2018/06/04).
// Modified and improved for the klaytn development.

package p2p

import (
	"container/heap"
	"crypto/ecdsa"
	"crypto/rand"
	"errors"
	"fmt"
	"net"
	"time"

	"github.com/klaytn/klaytn/common/math"
	"github.com/klaytn/klaytn/networks/p2p/discover"
	"github.com/klaytn/klaytn/networks/p2p/netutil"
)

const (
	// This is the amount of time spent waiting in between
	// redialing a certain node.
	dialHistoryExpiration = 30 * time.Second

	// Discovery lookups are throttled and can only run
	// once every few seconds.
	lookupInterval = 4 * time.Second

	// If no peers are found for this amount of time, the initial bootnodes are
	// attempted to be connected.
	fallbackInterval = 20 * time.Second

	// Endpoint resolution is throttled with bounded backoff.
	initialResolveDelay = 60 * time.Second
	maxResolveDelay     = time.Hour
)

// NodeDialer is used to connect to nodes in the network, typically by using
// an underlying net.Dialer but also using net.Pipe in tests.
type NodeDialer interface {
	Dial(*discover.Node) (net.Conn, error)
	DialMulti(*discover.Node) ([]net.Conn, error)
}

// TCPDialer implements the NodeDialer interface by using a net.Dialer to
// create TCP connections to nodes in the network.
type TCPDialer struct {
	*net.Dialer
}

// Dial creates a TCP connection to the node.
func (t TCPDialer) Dial(dest *discover.Node) (net.Conn, error) {
	addr := &net.TCPAddr{IP: dest.IP, Port: int(dest.TCP)}
	return t.Dialer.Dial("tcp", addr.String())
}

// DialMulti creates TCP connections to the node.
func (t TCPDialer) DialMulti(dest *discover.Node) ([]net.Conn, error) {
	var conns []net.Conn
	if dest.TCPs != nil || len(dest.TCPs) != 0 {
		conns = make([]net.Conn, 0, len(dest.TCPs))
		for _, tcp := range dest.TCPs {
			addr := &net.TCPAddr{IP: dest.IP, Port: int(tcp)}
			conn, err := t.Dialer.Dial("tcp", addr.String())
			conns = append(conns, conn)
			if err != nil {
				return nil, err
			}
		}
	}
	return conns, nil
}

// dialstate schedules dials and discovery lookups.
// it get's a chance to compute new tasks on every iteration
// of the main loop in Server.run.
type dialstate struct {
	maxDynDials int
	ntab        discover.Discovery
	netrestrict *netutil.Netlist

	lookupRunning      bool
	typedLookupRunning map[dialType]bool
	dialing            map[discover.NodeID]connFlag
	lookupBuf          []*discover.Node // current discovery lookup results
	randomNodes        []*discover.Node // filled from Table
	static             map[discover.NodeID]*dialTask
	hist               *dialHistory

	start     time.Time        // time when the dialer was first used
	bootnodes []*discover.Node // default dials when there are no peers

	tsMap map[dialType]typedStatic // tsMap holds typedStaticDial per dialType(discovery name)
}

// the dial history remembers recent dials.
type dialHistory []pastDial

// pastDial is an entry in the dial history.
type pastDial struct {
	id  discover.NodeID
	exp time.Time
}

type task interface {
	Do(Server)
}

// A dialTask is generated for each node that is dialed. Its
// fields cannot be accessed while the task is running.
type dialTask struct {
	flags        connFlag
	dest         *discover.Node
	lastResolved time.Time
	resolveDelay time.Duration
	failedTry    int
	dialType     dialType
}

// discoverTask runs discovery table operations.
// Only one discoverTask is active at any time.
// discoverTask.Do performs a random lookup.
type discoverTask struct {
	results []*discover.Node
}

// A waitExpireTask is generated if there are no other tasks
// to keep the loop in Server.run ticking.
type waitExpireTask struct {
	time.Duration
}

type typedStatic struct {
	maxNodeCount int
	maxTry       int
}

type discoverTypedStaticTask struct {
	name    dialType
	max     int
	results []*discover.Node
}

func (t *discoverTypedStaticTask) Do(srv Server) {
	// newTasks generates a lookup task whenever typed static dials are
	// necessary. Lookups need to take some time, otherwise the
	// event loop spins too fast.
	next := srv.AddLastLookup()
	if now := time.Now(); now.Before(next) {
		time.Sleep(next.Sub(now))
	}
	srv.SetLastLookupToNow()
	t.results = srv.GetNodes(convertDialT2NodeT(t.name), t.max)
	logger.Trace("discoverTypedStaticTask", "result", len(t.results))
}

func (t *discoverTypedStaticTask) String() string {
	s := fmt.Sprintf("discover TypedStaticTask: max: %d", t.max)
	if len(t.results) > 0 {
		s += fmt.Sprintf(" (%d results)", len(t.results))
	}
	return s
}

const (
	DT_UNLIMITED = dialType("DIAL_TYPE_UNLIMITED")
	DT_CN        = dialType("CN")
	DT_PN        = dialType("PN")
	DT_EN        = dialType("EN")
)

type dialType string

func convertDialT2NodeT(dt dialType) discover.NodeType {
	switch dt {
	case DT_CN:
		return discover.NodeTypeCN
	case DT_PN:
		return discover.NodeTypePN
	default:
		logger.Crit("Support only CN, PN for typed static dial", "DialType", dt)
	}
	return discover.NodeTypeUnknown
}

func newDialState(static []*discover.Node, bootnodes []*discover.Node, ntab discover.Discovery, maxdyn int,
	netrestrict *netutil.Netlist, privateKey *ecdsa.PrivateKey, tsMap map[dialType]typedStatic) *dialstate {

	if tsMap == nil {
		tsMap = make(map[dialType]typedStatic)
	}
	tsMap[DT_UNLIMITED] = typedStatic{maxTry: math.MaxInt64, maxNodeCount: math.MaxInt64}

	s := &dialstate{
		maxDynDials:        maxdyn,
		ntab:               ntab,
		netrestrict:        netrestrict,
		static:             make(map[discover.NodeID]*dialTask),
		dialing:            make(map[discover.NodeID]connFlag),
		bootnodes:          make([]*discover.Node, len(bootnodes)),
		randomNodes:        make([]*discover.Node, maxdyn/2),
		hist:               new(dialHistory),
		tsMap:              tsMap,
		typedLookupRunning: make(map[dialType]bool),
	}
	copy(s.bootnodes, bootnodes)

	if privateKey != nil {
		selfNodeID := discover.PubkeyID(&privateKey.PublicKey)

		for _, n := range static {
			if selfNodeID != n.ID {
				s.addStatic(n)
			} else {
				logger.Debug("[Dial] Ignored static node which has same id with myself", "mySelfID", selfNodeID)
			}
		}
		return s
	}

	for _, n := range static {
		s.addStatic(n)
	}
	return s
}

func (s *dialstate) addStatic(n *discover.Node) {
	s.addTypedStatic(n, DT_UNLIMITED)
}

func (s *dialstate) addTypedStatic(n *discover.Node, dType dialType) {
	// This overwrites the task instead of updating an existing
	// entry, giving users the opportunity to force a resolve operation.
	if s.static[n.ID] == nil {
		logger.Trace("[Dial] Add TypedStatic", "node", n, "dialType", dType)
		if dType != DT_UNLIMITED {
			s.static[n.ID] = &dialTask{flags: staticDialedConn | trustedConn, dest: n, dialType: dType}
		} else {
			s.static[n.ID] = &dialTask{flags: staticDialedConn, dest: n, dialType: dType}
		}

	}
}

func (s *dialstate) removeStatic(n *discover.Node) {
	// This removes a task so future attempts to connect will not be made.
	delete(s.static, n.ID)
	// This removes a previous dial timestamp so that application
	// can force a server to reconnect with chosen peer immediately.
	s.hist.remove(n.ID)

}

func (s *dialstate) newTasks(nRunning int, peers map[discover.NodeID]*Peer, now time.Time) []task {
	if s.start.IsZero() {
		s.start = now
	}

	var newtasks []task
	addDialTask := func(flag connFlag, n *discover.Node) bool {
		logger.Trace("[Dial] Try to add dialTask", "connFlag", flag, "node", n)
		if err := s.checkDial(n, peers); err != nil {
			logger.Trace("[Dial] Skipping dial candidate from discovery nodes", "id", n.ID,
				"addr", &net.TCPAddr{IP: n.IP, Port: int(n.TCP)}, "err", err)
			return false
		}
		s.dialing[n.ID] = flag
		logger.Debug("[Dial] Add dial candidate from discovery nodes", "id", n.ID, "addr",
			&net.TCPAddr{IP: n.IP, Port: int(n.TCP)})
		newtasks = append(newtasks, &dialTask{flags: flag, dest: n})
		return true
	}

	var needDynDials int
	calcNeedDynDials := func() {
		needDynDials = s.maxDynDials
		for _, p := range peers {
			if p.rws[ConnDefault].is(dynDialedConn) {
				needDynDials--
			}
		}
		for _, flag := range s.dialing {
			if flag&dynDialedConn != 0 {
				needDynDials--
			}
		}
	}

	addStaticDialTasks := func() {
		cnt := make(map[dialType]int)
		for _, t := range s.static {
			cnt[t.dialType]++
		}

		checkStaticDial := func(dt *dialTask, peers map[discover.NodeID]*Peer) error {
			err := s.checkDial(dt.dest, peers)
			if err != nil {
				return err
			}

			sd := s.static[dt.dest.ID]
			if sd.flags&staticDialedConn == 0 {
				err := fmt.Errorf("dialer: can't check conntype except staticconn [connType : %d]", sd.flags)
				logger.Error("[Dial] ", "err", err)
				return err
			}

			typeSpec, ok := s.tsMap[dt.dialType]
			if !ok {
				err := fmt.Errorf("dialer: no data for typespec [%s]", dt.dialType)
				logger.Error("[Dial] ", "err", err)
				return err
			}

			if dt.failedTry > typeSpec.maxTry {
				return errExpired
			}

			if cnt[dt.dialType] > s.tsMap[dt.dialType].maxNodeCount {
				return errExceedMaxTypedDial
			}
			return nil
		}

		for id, t := range s.static {
			err := checkStaticDial(t, peers)
			switch err {
			case errNotWhitelisted, errSelf:
				logger.Info("[Dial] Removing static dial candidate from static nodes", "id",
					t.dest.ID, "addr", &net.TCPAddr{IP: t.dest.IP, Port: int(t.dest.TCP)}, "err", err)
				delete(s.static, t.dest.ID)
				cnt[t.dialType]--
			case errExpired:
				logger.Info("[Dial] Removing expired dial candidate from static nodes", "id",
					t.dest.ID, "addr", &net.TCPAddr{IP: t.dest.IP, Port: int(t.dest.TCP)}, "dialType", t.dialType,
					"dialCount", cnt[t.dialType], "err", err)
				delete(s.static, t.dest.ID)
				cnt[t.dialType]--
			case errExceedMaxTypedDial:
				logger.Info("[Dial] Removing exceeded dial candidate from static nodes", "id",
					t.dest.ID, "addr", &net.TCPAddr{IP: t.dest.IP, Port: int(t.dest.TCP)}, "dialType", t.dialType,
					"dialCount", cnt[t.dialType], "err", err,
				)
				delete(s.static, t.dest.ID)
				cnt[t.dialType]--
			case nil:
				s.dialing[id] = t.flags
				newtasks = append(newtasks, t)
				logger.Info("[Dial] Add dial candidate from static nodes", "id", t.dest.ID,
					"NodeType", t.dest.NType, "ip", t.dest.IP, "mainPort", t.dest.TCP, "port", t.dest.TCPs)
			default:
				logger.Trace("[Dial] Skipped addStaticDial", "reason", err, "to", t.dest)
			}
		}
		// 2. add typedStaticDiscoverTask
		if s.ntab != nil { // Run DiscoveryTasks when only Discovery Mode
			for k, ts := range s.tsMap {
				if k != DT_UNLIMITED && !s.typedLookupRunning[k] && cnt[k] < ts.maxNodeCount {
					logger.Debug("[Dial] Add new discoverTypedStaticTask", "name", k)
					s.typedLookupRunning[k] = true
					maxDiscover := ts.maxNodeCount - cnt[k]
					newtasks = append(newtasks, &discoverTypedStaticTask{name: k, max: maxDiscover})
				}
			}
		}
	}

	// Compute number of dynamic dials necessary at this point.
	calcNeedDynDials()
	logger.Trace("[Dial] Dynamic Dials Remained Capacity", "needDynDials", needDynDials, "maxDynDials", s.maxDynDials)

	// Expire the dial history on every invocation.
	s.hist.expire(now)

	// Create dials for static nodes if they are not connected.
	addStaticDialTasks()

	// Use random nodes from the table for half of the necessary
	// dynamic dials.
	randomCandidates := needDynDials / 2
	if randomCandidates > 0 {
		n := s.ntab.ReadRandomNodes(s.randomNodes, discover.NodeTypeEN)
		for i := 0; i < randomCandidates && i < n; i++ {
			if addDialTask(dynDialedConn, s.randomNodes[i]) {
				needDynDials--
			}
		}
	}
	// Create dynamic dials from random lookup results, removing tried
	// items from the result buffer.
	i := 0
	for ; i < len(s.lookupBuf) && needDynDials > 0; i++ {
		if addDialTask(dynDialedConn, s.lookupBuf[i]) {
			needDynDials--
		}
	}
	s.lookupBuf = s.lookupBuf[:copy(s.lookupBuf, s.lookupBuf[i:])]
	// Launch a discovery lookup if more candidates are needed.
	if len(s.lookupBuf) < needDynDials && !s.lookupRunning {
		s.lookupRunning = true
		newtasks = append(newtasks, &discoverTask{})
	}

	// Launch a timer to wait for the next node to expire if all
	// candidates have been tried and no task is currently active.
	// This should prevent cases where the dialer logic is not ticked
	// because there are no pending events.
	if nRunning == 0 && len(newtasks) == 0 && s.hist.Len() > 0 {
		t := &waitExpireTask{s.hist.min().exp.Sub(now)}
		newtasks = append(newtasks, t)
	}
	return newtasks
}

var (
	errSelf               = errors.New("is self")
	errAlreadyDialing     = errors.New("already dialing")
	errAlreadyConnected   = errors.New("already connected")
	errRecentlyDialed     = errors.New("recently dialed")
	errNotWhitelisted     = errors.New("not contained in netrestrict whitelist")
	errExpired            = errors.New("is expired")
	errExceedMaxTypedDial = errors.New("exceeded max typed dial")
	errUpdateDial         = errors.New("updated to be multichannel peer")
)

func (s *dialstate) checkDial(n *discover.Node, peers map[discover.NodeID]*Peer) error {
	_, dialing := s.dialing[n.ID]
	switch {
	case dialing:
		return errAlreadyDialing
	case peers[n.ID] != nil:
		return errAlreadyConnected
	case s.ntab != nil && n.ID == s.ntab.Self().ID:
		return errSelf
	case s.netrestrict != nil && !s.netrestrict.Contains(n.IP):
		return errNotWhitelisted
	case s.hist.contains(n.ID):
		return errRecentlyDialed
	}
	return nil
}

func (s *dialstate) taskDone(t task, now time.Time) {
	switch t := t.(type) {
	case *dialTask:
		s.hist.add(t.dest.ID, now.Add(dialHistoryExpiration))
		delete(s.dialing, t.dest.ID)
	case *discoverTask:
		s.lookupRunning = false
		s.lookupBuf = append(s.lookupBuf, t.results...)
	case *discoverTypedStaticTask:
		logger.Trace("[Dial] discoverTypedStaticTask - done", "t.name", t.name,
			"result count", len(t.results))
		s.typedLookupRunning[t.name] = false
		for _, r := range t.results {
			s.addTypedStatic(r, t.name)
		}
	}
}

func (t *dialTask) Do(srv Server) {
	if t.dest.Incomplete() {
		if !t.resolve(srv, t.dest.NType) {
			return
		}
	}
	var err error
	if len(t.dest.TCPs) > 1 {
		err = t.dialMulti(srv, t.dest)
	} else {
		err = t.dial(srv, t.dest)
	}

	if err != nil {
		logger.Debug("[Dial] Failed dialing", "task", t, "err", err)
		// Try resolving the ID of static nodes if dialing failed.
<<<<<<< HEAD
		if _, ok := err.(*dialError); ok && t.flags&staticDialedConn != 0 && t.resolve(srv, t.dest.NType) {
			if t.dest.TCPs != nil && len(t.dest.TCPs) != 0 {
				err = t.dialMulti(srv, t.dest)
=======
		if _, ok := err.(*dialError); ok && t.flags&staticDialedConn != 0 {
			if t.resolve(srv, t.dest.NType) {
				if len(t.dest.TCPs) > 1 {
					err = t.dialMulti(srv, t.dest)
				} else {
					err = t.dial(srv, t.dest)
				}
				if err != nil {
					t.failedTry++
				}
>>>>>>> e95cf41e
			} else {
				err = t.dial(srv, t.dest)
			}
		}

		// redial with updated connection
		if err == errUpdateDial {
			err = t.dialMulti(srv, t.dest)
		}

		if err != nil {
			t.failedTry++
		}
	}
}

// resolve attempts to find the current endpoint for the destination
// using discovery.
//
// Resolve operations are throttled with backoff to avoid flooding the
// discovery network with useless queries for nodes that don't exist.
// The backoff delay resets when the node is found.
func (t *dialTask) resolve(srv Server, nType discover.NodeType) bool {
	if srv.CheckNilNetworkTable() {
		logger.Debug("Can't resolve node", "id", t.dest.ID, "NodeType", nType,
			"err", "discovery is disabled")
		return false
	}
	if t.resolveDelay == 0 {
		t.resolveDelay = initialResolveDelay
	}
	if time.Since(t.lastResolved) < t.resolveDelay {
		return false
	}
	resolved := srv.Resolve(t.dest.ID, nType)
	t.lastResolved = time.Now()
	if resolved == nil {
		t.resolveDelay *= 2
		if t.resolveDelay > maxResolveDelay {
			t.resolveDelay = maxResolveDelay
		}
		logger.Debug("Resolving node failed", "id", t.dest.ID, "newdelay", t.resolveDelay)
		return false
	}
	// The node was found.
	t.resolveDelay = initialResolveDelay
	t.dest = resolved
	logger.Debug("Resolved node", "id", t.dest.ID, "addr", &net.TCPAddr{IP: t.dest.IP, Port: int(t.dest.TCP)})
	return true
}

type dialError struct {
	error
}

// dial performs the actual connection attempt.
func (t *dialTask) dial(srv Server, dest *discover.Node) error {
	dialTryCounter.Inc(1)
	logger.Debug("[Dial] Dialing node", "id", dest.ID, "addr", &net.TCPAddr{IP: dest.IP, Port: int(dest.TCP)})

	fd, err := srv.Dial(dest)
	if err != nil {
		dialFailCounter.Inc(1)
		return &dialError{err}
	}
	mfd := newMeteredConn(fd, false)
	return srv.SetupConn(mfd, t.flags, dest)
}

// dialMulti performs the actual connection attempt.
func (t *dialTask) dialMulti(srv Server, dest *discover.Node) error {
	dialTryCounter.Inc(1)
	addresses := make([]*net.TCPAddr, 0, len(dest.TCPs))
	for _, tcp := range dest.TCPs {
		addresses = append(addresses, &net.TCPAddr{IP: dest.IP, Port: int(tcp)})
	}
	logger.Debug("[Dial] Dialing node", "id", dest.ID, "addresses", addresses)

	fds, err := srv.DialMulti(dest)
	if err != nil {
		dialFailCounter.Inc(1)
		return &dialError{err}
	}

	var errorBackup error
	for portOrder, fd := range fds {
		mfd := newMeteredConn(fd, false)
		dest.PortOrder = uint16(portOrder)
		err := srv.SetupConn(mfd, t.flags, dest)
		if err != nil {
			errorBackup = err
		}
	}
	if errorBackup != nil {
		for _, fd := range fds {
			fd.Close()
		}
	}
	return errorBackup
}

func (t *dialTask) String() string {
	return fmt.Sprintf("%v %x %v:%d", t.flags, t.dest.ID[:8], t.dest.IP, t.dest.TCP)
}

func (t *discoverTask) Do(srv Server) {
	// newTasks generates a lookup task whenever dynamic dials are
	// necessary. Lookups need to take some time, otherwise the
	// event loop spins too fast.
	next := srv.AddLastLookup()
	if now := time.Now(); now.Before(next) {
		logger.Trace("discoverTask sleep", "period", next.Sub(now))
		time.Sleep(next.Sub(now))
	}
	logger.Trace("discoverTask wakeup")
	srv.SetLastLookupToNow()
	var target discover.NodeID
	rand.Read(target[:])
	t.results = srv.Lookup(target, discover.NodeTypeEN) // TODO-Klaytn Supposed dynamicDial discover only en, but type have to get from argument.
}

func (t *discoverTask) String() string {
	s := "discovery lookup"
	if len(t.results) > 0 {
		s += fmt.Sprintf(" (%d results)", len(t.results))
	}
	return s
}

func (t waitExpireTask) Do(Server) {
	time.Sleep(t.Duration)
}
func (t waitExpireTask) String() string {
	return fmt.Sprintf("wait for dial hist expire (%v)", t.Duration)
}

// Use only these methods to access or modify dialHistory.
func (h dialHistory) min() pastDial {
	return h[0]
}
func (h *dialHistory) add(id discover.NodeID, exp time.Time) {
	heap.Push(h, pastDial{id, exp})

}
func (h *dialHistory) remove(id discover.NodeID) bool {
	for i, v := range *h {
		if v.id == id {
			heap.Remove(h, i)
			return true
		}
	}
	return false
}
func (h dialHistory) contains(id discover.NodeID) bool {
	for _, v := range h {
		if v.id == id {
			return true
		}
	}
	return false
}
func (h *dialHistory) expire(now time.Time) {
	for h.Len() > 0 && h.min().exp.Before(now) {
		heap.Pop(h)
	}
}

// heap.Interface boilerplate
func (h dialHistory) Len() int           { return len(h) }
func (h dialHistory) Less(i, j int) bool { return h[i].exp.Before(h[j].exp) }
func (h dialHistory) Swap(i, j int)      { h[i], h[j] = h[j], h[i] }
func (h *dialHistory) Push(x interface{}) {
	*h = append(*h, x.(pastDial))
}
func (h *dialHistory) Pop() interface{} {
	old := *h
	n := len(old)
	x := old[n-1]
	*h = old[0 : n-1]
	return x
}<|MERGE_RESOLUTION|>--- conflicted
+++ resolved
@@ -491,22 +491,9 @@
 	if err != nil {
 		logger.Debug("[Dial] Failed dialing", "task", t, "err", err)
 		// Try resolving the ID of static nodes if dialing failed.
-<<<<<<< HEAD
 		if _, ok := err.(*dialError); ok && t.flags&staticDialedConn != 0 && t.resolve(srv, t.dest.NType) {
-			if t.dest.TCPs != nil && len(t.dest.TCPs) != 0 {
+			if len(t.dest.TCPs) > 1 {
 				err = t.dialMulti(srv, t.dest)
-=======
-		if _, ok := err.(*dialError); ok && t.flags&staticDialedConn != 0 {
-			if t.resolve(srv, t.dest.NType) {
-				if len(t.dest.TCPs) > 1 {
-					err = t.dialMulti(srv, t.dest)
-				} else {
-					err = t.dial(srv, t.dest)
-				}
-				if err != nil {
-					t.failedTry++
-				}
->>>>>>> e95cf41e
 			} else {
 				err = t.dial(srv, t.dest)
 			}
