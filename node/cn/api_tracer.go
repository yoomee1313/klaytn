--- conflicted
+++ resolved
@@ -555,7 +555,6 @@
 // be one filename per transaction traced.
 func (api *PrivateDebugAPI) standardTraceBlockToFile(ctx context.Context, block *types.Block, config *StdTraceConfig) ([]string, error) {
 	// If we're tracing a single transaction, make sure it's present
-<<<<<<< HEAD
 	if config != nil && !common.EmptyHash(config.TxHash) {
 		var exists bool
 		for _, tx := range block.Transactions() {
@@ -564,10 +563,6 @@
 			}
 		}
 		if !exists {
-=======
-	if config != nil && config.TxHash != (common.Hash{}) {
-		if !containsTx(block, config.TxHash) {
->>>>>>> 5166ae3b
 			return nil, fmt.Errorf("transaction %#x not found in block", config.TxHash)
 		}
 	}
