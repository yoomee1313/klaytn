// Code generated by github.com/fjl/gencodec. DO NOT EDIT.

package cn

import (
	"math/big"
	"time"

	"github.com/klaytn/klaytn/blockchain"
	"github.com/klaytn/klaytn/common"
	"github.com/klaytn/klaytn/common/hexutil"
	"github.com/klaytn/klaytn/consensus/istanbul"
	"github.com/klaytn/klaytn/datasync/downloader"
	"github.com/klaytn/klaytn/node/cn/gasprice"
	"github.com/klaytn/klaytn/storage/database"
	"github.com/klaytn/klaytn/storage/statedb"
)

var _ = (*configMarshaling)(nil)

// MarshalTOML marshals as TOML.
func (c Config) MarshalTOML() (interface{}, error) {
	type Config struct {
		Genesis                 *blockchain.Genesis `toml:",omitempty"`
		NetworkId               uint64
		SyncMode                downloader.SyncMode
		NoPruning               bool
		ParentOperatorAddr      *common.Address `toml:",omitempty"`
		AnchoringPeriod         uint64
		SentChainTxsLimit       uint64
		OverwriteGenesis        bool
		DBType                  database.DBType
		SkipBcVersionCheck      bool `toml:"-"`
		SingleDB                bool
		NumStateTrieShards      uint
		LevelDBCompression      database.LevelDBCompressionType
		LevelDBBufferPool       bool
		LevelDBCacheSize        int
		DynamoDBConfig          database.DynamoDBConfig
		TrieCacheSize           int
		TrieTimeout             time.Duration
		TrieBlockInterval       uint
		TriesInMemory           uint64
		SenderTxHashIndexing    bool
		ParallelDBWrite         bool
<<<<<<< HEAD
		StateDBCaching          bool
=======
		TxPoolStateCache        bool
>>>>>>> 70ea4a83
		TrieNodeCacheConfig     statedb.TrieNodeCacheConfig
		ServiceChainSigner      common.Address `toml:",omitempty"`
		ExtraData               hexutil.Bytes  `toml:",omitempty"`
		GasPrice                *big.Int
		Rewardbase              common.Address `toml:",omitempty"`
		TxPool                  blockchain.TxPoolConfig
		GPO                     gasprice.Config
		EnablePreimageRecording bool
		EnableInternalTxTracing bool
		Istanbul                istanbul.Config
		DocRoot                 string `toml:"-"`
		WsEndpoint              string `toml:",omitempty"`
		TxResendInterval        uint64
		TxResendCount           int
		TxResendUseLegacy       bool
		NoAccountCreation       bool
		IsPrivate               bool
		AutoRestartFlag         bool
		RestartTimeOutFlag      time.Duration
		DaemonPathFlag          string
	}
	var enc Config
	enc.Genesis = c.Genesis
	enc.NetworkId = c.NetworkId
	enc.SyncMode = c.SyncMode
	enc.NoPruning = c.NoPruning
	enc.ParentOperatorAddr = c.ParentOperatorAddr
	enc.AnchoringPeriod = c.AnchoringPeriod
	enc.SentChainTxsLimit = c.SentChainTxsLimit
	enc.OverwriteGenesis = c.OverwriteGenesis
	enc.DBType = c.DBType
	enc.SkipBcVersionCheck = c.SkipBcVersionCheck
	enc.SingleDB = c.SingleDB
	enc.NumStateTrieShards = c.NumStateTrieShards
	enc.LevelDBCompression = c.LevelDBCompression
	enc.LevelDBBufferPool = c.LevelDBBufferPool
	enc.LevelDBCacheSize = c.LevelDBCacheSize
	enc.DynamoDBConfig = c.DynamoDBConfig
	enc.TrieCacheSize = c.TrieCacheSize
	enc.TrieTimeout = c.TrieTimeout
	enc.TrieBlockInterval = c.TrieBlockInterval
	enc.TriesInMemory = c.TriesInMemory
	enc.SenderTxHashIndexing = c.SenderTxHashIndexing
	enc.ParallelDBWrite = c.ParallelDBWrite
<<<<<<< HEAD
	enc.StateDBCaching = c.StateDBCaching
=======
	enc.TxPoolStateCache = c.TxPoolStateCache
>>>>>>> 70ea4a83
	enc.TrieNodeCacheConfig = c.TrieNodeCacheConfig
	enc.ServiceChainSigner = c.ServiceChainSigner
	enc.ExtraData = c.ExtraData
	enc.GasPrice = c.GasPrice
	enc.Rewardbase = c.Rewardbase
	enc.TxPool = c.TxPool
	enc.GPO = c.GPO
	enc.EnablePreimageRecording = c.EnablePreimageRecording
	enc.EnableInternalTxTracing = c.EnableInternalTxTracing
	enc.Istanbul = c.Istanbul
	enc.DocRoot = c.DocRoot
	enc.WsEndpoint = c.WsEndpoint
	enc.TxResendInterval = c.TxResendInterval
	enc.TxResendCount = c.TxResendCount
	enc.TxResendUseLegacy = c.TxResendUseLegacy
	enc.NoAccountCreation = c.NoAccountCreation
	enc.IsPrivate = c.IsPrivate
	enc.AutoRestartFlag = c.AutoRestartFlag
	enc.RestartTimeOutFlag = c.RestartTimeOutFlag
	enc.DaemonPathFlag = c.DaemonPathFlag
	return &enc, nil
}

// UnmarshalTOML unmarshals from TOML.
func (c *Config) UnmarshalTOML(unmarshal func(interface{}) error) error {
	type Config struct {
		Genesis                 *blockchain.Genesis `toml:",omitempty"`
		NetworkId               *uint64
		SyncMode                *downloader.SyncMode
		NoPruning               *bool
		ParentOperatorAddr      *common.Address `toml:",omitempty"`
		AnchoringPeriod         *uint64
		SentChainTxsLimit       *uint64
		OverwriteGenesis        *bool
		DBType                  *database.DBType
		SkipBcVersionCheck      *bool `toml:"-"`
		SingleDB                *bool
		NumStateTrieShards      *uint
		LevelDBCompression      *database.LevelDBCompressionType
		LevelDBBufferPool       *bool
		LevelDBCacheSize        *int
		DynamoDBConfig          *database.DynamoDBConfig
		TrieCacheSize           *int
		TrieTimeout             *time.Duration
		TrieBlockInterval       *uint
		TriesInMemory           *uint64
		SenderTxHashIndexing    *bool
		ParallelDBWrite         *bool
<<<<<<< HEAD
		StateDBCaching          *bool
=======
		TxPoolStateCache        *bool
>>>>>>> 70ea4a83
		TrieNodeCacheConfig     *statedb.TrieNodeCacheConfig
		ServiceChainSigner      *common.Address `toml:",omitempty"`
		ExtraData               *hexutil.Bytes  `toml:",omitempty"`
		GasPrice                *big.Int
		Rewardbase              *common.Address `toml:",omitempty"`
		TxPool                  *blockchain.TxPoolConfig
		GPO                     *gasprice.Config
		EnablePreimageRecording *bool
		EnableInternalTxTracing *bool
		Istanbul                *istanbul.Config
		DocRoot                 *string `toml:"-"`
		WsEndpoint              *string `toml:",omitempty"`
		TxResendInterval        *uint64
		TxResendCount           *int
		TxResendUseLegacy       *bool
		NoAccountCreation       *bool
		IsPrivate               *bool
		AutoRestartFlag         *bool
		RestartTimeOutFlag      *time.Duration
		DaemonPathFlag          *string
	}
	var dec Config
	if err := unmarshal(&dec); err != nil {
		return err
	}
	if dec.Genesis != nil {
		c.Genesis = dec.Genesis
	}
	if dec.NetworkId != nil {
		c.NetworkId = *dec.NetworkId
	}
	if dec.SyncMode != nil {
		c.SyncMode = *dec.SyncMode
	}
	if dec.NoPruning != nil {
		c.NoPruning = *dec.NoPruning
	}
	if dec.ParentOperatorAddr != nil {
		c.ParentOperatorAddr = dec.ParentOperatorAddr
	}
	if dec.AnchoringPeriod != nil {
		c.AnchoringPeriod = *dec.AnchoringPeriod
	}
	if dec.SentChainTxsLimit != nil {
		c.SentChainTxsLimit = *dec.SentChainTxsLimit
	}
	if dec.OverwriteGenesis != nil {
		c.OverwriteGenesis = *dec.OverwriteGenesis
	}
	if dec.DBType != nil {
		c.DBType = *dec.DBType
	}
	if dec.SkipBcVersionCheck != nil {
		c.SkipBcVersionCheck = *dec.SkipBcVersionCheck
	}
	if dec.SingleDB != nil {
		c.SingleDB = *dec.SingleDB
	}
	if dec.NumStateTrieShards != nil {
		c.NumStateTrieShards = *dec.NumStateTrieShards
	}
	if dec.LevelDBCompression != nil {
		c.LevelDBCompression = *dec.LevelDBCompression
	}
	if dec.LevelDBBufferPool != nil {
		c.LevelDBBufferPool = *dec.LevelDBBufferPool
	}
	if dec.LevelDBCacheSize != nil {
		c.LevelDBCacheSize = *dec.LevelDBCacheSize
	}
	if dec.DynamoDBConfig != nil {
		c.DynamoDBConfig = *dec.DynamoDBConfig
	}
	if dec.TrieCacheSize != nil {
		c.TrieCacheSize = *dec.TrieCacheSize
	}
	if dec.TrieTimeout != nil {
		c.TrieTimeout = *dec.TrieTimeout
	}
	if dec.TrieBlockInterval != nil {
		c.TrieBlockInterval = *dec.TrieBlockInterval
	}
	if dec.TriesInMemory != nil {
		c.TriesInMemory = *dec.TriesInMemory
	}
	if dec.SenderTxHashIndexing != nil {
		c.SenderTxHashIndexing = *dec.SenderTxHashIndexing
	}
	if dec.ParallelDBWrite != nil {
		c.ParallelDBWrite = *dec.ParallelDBWrite
	}
<<<<<<< HEAD
	if dec.StateDBCaching != nil {
		c.StateDBCaching = *dec.StateDBCaching
=======
	if dec.TxPoolStateCache != nil {
		c.TxPoolStateCache = *dec.TxPoolStateCache
>>>>>>> 70ea4a83
	}
	if dec.TrieNodeCacheConfig != nil {
		c.TrieNodeCacheConfig = *dec.TrieNodeCacheConfig
	}
	if dec.ServiceChainSigner != nil {
		c.ServiceChainSigner = *dec.ServiceChainSigner
	}
	if dec.ExtraData != nil {
		c.ExtraData = *dec.ExtraData
	}
	if dec.GasPrice != nil {
		c.GasPrice = dec.GasPrice
	}
	if dec.Rewardbase != nil {
		c.Rewardbase = *dec.Rewardbase
	}
	if dec.TxPool != nil {
		c.TxPool = *dec.TxPool
	}
	if dec.GPO != nil {
		c.GPO = *dec.GPO
	}
	if dec.EnablePreimageRecording != nil {
		c.EnablePreimageRecording = *dec.EnablePreimageRecording
	}
	if dec.EnableInternalTxTracing != nil {
		c.EnableInternalTxTracing = *dec.EnableInternalTxTracing
	}
	if dec.Istanbul != nil {
		c.Istanbul = *dec.Istanbul
	}
	if dec.DocRoot != nil {
		c.DocRoot = *dec.DocRoot
	}
	if dec.WsEndpoint != nil {
		c.WsEndpoint = *dec.WsEndpoint
	}
	if dec.TxResendInterval != nil {
		c.TxResendInterval = *dec.TxResendInterval
	}
	if dec.TxResendCount != nil {
		c.TxResendCount = *dec.TxResendCount
	}
	if dec.TxResendUseLegacy != nil {
		c.TxResendUseLegacy = *dec.TxResendUseLegacy
	}
	if dec.NoAccountCreation != nil {
		c.NoAccountCreation = *dec.NoAccountCreation
	}
	if dec.IsPrivate != nil {
		c.IsPrivate = *dec.IsPrivate
	}
	if dec.AutoRestartFlag != nil {
		c.AutoRestartFlag = *dec.AutoRestartFlag
	}
	if dec.RestartTimeOutFlag != nil {
		c.RestartTimeOutFlag = *dec.RestartTimeOutFlag
	}
	if dec.DaemonPathFlag != nil {
		c.DaemonPathFlag = *dec.DaemonPathFlag
	}
	return nil
}<|MERGE_RESOLUTION|>--- conflicted
+++ resolved
@@ -43,11 +43,6 @@
 		TriesInMemory           uint64
 		SenderTxHashIndexing    bool
 		ParallelDBWrite         bool
-<<<<<<< HEAD
-		StateDBCaching          bool
-=======
-		TxPoolStateCache        bool
->>>>>>> 70ea4a83
 		TrieNodeCacheConfig     statedb.TrieNodeCacheConfig
 		ServiceChainSigner      common.Address `toml:",omitempty"`
 		ExtraData               hexutil.Bytes  `toml:",omitempty"`
@@ -92,11 +87,6 @@
 	enc.TriesInMemory = c.TriesInMemory
 	enc.SenderTxHashIndexing = c.SenderTxHashIndexing
 	enc.ParallelDBWrite = c.ParallelDBWrite
-<<<<<<< HEAD
-	enc.StateDBCaching = c.StateDBCaching
-=======
-	enc.TxPoolStateCache = c.TxPoolStateCache
->>>>>>> 70ea4a83
 	enc.TrieNodeCacheConfig = c.TrieNodeCacheConfig
 	enc.ServiceChainSigner = c.ServiceChainSigner
 	enc.ExtraData = c.ExtraData
@@ -145,11 +135,6 @@
 		TriesInMemory           *uint64
 		SenderTxHashIndexing    *bool
 		ParallelDBWrite         *bool
-<<<<<<< HEAD
-		StateDBCaching          *bool
-=======
-		TxPoolStateCache        *bool
->>>>>>> 70ea4a83
 		TrieNodeCacheConfig     *statedb.TrieNodeCacheConfig
 		ServiceChainSigner      *common.Address `toml:",omitempty"`
 		ExtraData               *hexutil.Bytes  `toml:",omitempty"`
@@ -241,14 +226,6 @@
 	if dec.ParallelDBWrite != nil {
 		c.ParallelDBWrite = *dec.ParallelDBWrite
 	}
-<<<<<<< HEAD
-	if dec.StateDBCaching != nil {
-		c.StateDBCaching = *dec.StateDBCaching
-=======
-	if dec.TxPoolStateCache != nil {
-		c.TxPoolStateCache = *dec.TxPoolStateCache
->>>>>>> 70ea4a83
-	}
 	if dec.TrieNodeCacheConfig != nil {
 		c.TrieNodeCacheConfig = *dec.TrieNodeCacheConfig
 	}
