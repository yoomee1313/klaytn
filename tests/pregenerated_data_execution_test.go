--- conflicted
+++ resolved
@@ -56,11 +56,6 @@
 	tc := getExecutionTestDefaultTC()
 	tc.testName = "BenchmarkDataExecution_CandidateLevelDB"
 	tc.originalDataDir = candidate500LevelDB_orig
-<<<<<<< HEAD
-	tc.cacheConfig.StateDBCaching = false
-=======
-	tc.cacheConfig.TxPoolStateCache = false
->>>>>>> 70ea4a83
 
 	tc.dbc, tc.levelDBOption = genCandidateLevelDBOptions()
 
@@ -90,11 +85,6 @@
 
 	// ControlGroup specific setting
 	tc.numReceiversPerRun = 10000
-<<<<<<< HEAD
-	tc.cacheConfig.StateDBCaching = false
-=======
-	tc.cacheConfig.TxPoolStateCache = false
->>>>>>> 70ea4a83
 
 	dataExecutionTest(b, tc)
 }
